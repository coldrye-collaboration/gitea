--- conflicted
+++ resolved
@@ -64,15 +64,10 @@
 				ctx.JSON(500, &base.ApiJsonErr{"AccessLevel: " + err.Error(), base.DOC_URL})
 				return
 			}
-<<<<<<< HEAD
-			ctx.Repo.IsOwner = mode >= models.WriteAccess
-			ctx.Repo.IsAdmin = mode >= models.ReadAccess
-			ctx.Repo.IsTrueOwner = mode >= models.OwnerAccess
-=======
+
 			ctx.Repo.IsOwner = mode >= models.ACCESS_MODE_WRITE
 			ctx.Repo.IsAdmin = mode >= models.ACCESS_MODE_READ
 			ctx.Repo.IsTrueOwner = mode >= models.ACCESS_MODE_OWNER
->>>>>>> 0d158e56
 		}
 
 		// Check access.
@@ -250,15 +245,9 @@
 				ctx.JSON(500, &base.ApiJsonErr{"AccessLevel: " + err.Error(), base.DOC_URL})
 				return
 			}
-<<<<<<< HEAD
-			ctx.Repo.IsOwner = mode >= models.WriteAccess
-			ctx.Repo.IsAdmin = mode >= models.ReadAccess
-			ctx.Repo.IsTrueOwner = mode >= models.OwnerAccess
-=======
 			ctx.Repo.IsOwner = mode >= models.ACCESS_MODE_WRITE
 			ctx.Repo.IsAdmin = mode >= models.ACCESS_MODE_READ
 			ctx.Repo.IsTrueOwner = mode >= models.ACCESS_MODE_OWNER
->>>>>>> 0d158e56
 		}
 
 		// Check access.
